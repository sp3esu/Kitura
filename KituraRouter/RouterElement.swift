--- conflicted
+++ resolved
@@ -42,13 +42,8 @@
     ///
     /// The routing method (get, post, put, delete)
     ///
-<<<<<<< HEAD
-    private let method: RouterMethod
-
-=======
     let method: RouterMethod
-    
->>>>>>> e2b2a11b
+
     ///
     /// The regular expression pattern
     ///
@@ -136,24 +131,15 @@
     /// - Parameter request: the request
     /// - Parameter response: the response
     ///
-<<<<<<< HEAD
     func process(httpMethod: RouterMethod, urlPath: String, request: RouterRequest, response: RouterResponse, next: () -> Void) {
-
-        if  method == .All  ||  method == httpMethod {
-            if  let regex = regex  {
-                if  let match = regex.firstMatchInString(urlPath, options: [], range: NSMakeRange(0, urlPath.characters.count))  {
-                    request.route = pattern
-                    updateRequestParams(urlPath, match: match, request: request)
-=======
-    func process(httpMethod: RouterMethod, urlPath: NSData, request: RouterRequest, response: RouterResponse, next: () -> Void) {
+        
         if response.error == nil || method == .Error {
             if response.error != nil || method == .All || method == httpMethod {
                 // Either response error exists and method is error, or method matches
-                if  let r = regex  {
-                    let matcher = r.matcher!
-                    if  matcher.match(urlPath) {
+                if  let regex = regex  {
+                    if  let match = regex.firstMatchInString(urlPath, options: [], range: NSMakeRange(0, urlPath.characters.count))  {
                         request.route = pattern
-                        updateRequestParams(matcher, request: request)
+                        updateRequestParams(urlPath, match: match, request: request)
                         processHelper(request, response: response, next: next)
                     } else {
                         next()
@@ -162,14 +148,13 @@
                 else {
                     request.route = pattern
                     request.params = [:]
->>>>>>> e2b2a11b
                     processHelper(request, response: response, next: next)
-                }
+                } 
             } else {
-                next ()
+                next()
             }
         } else {
-            next ()
+            next()
         }
     }
     
@@ -370,17 +355,9 @@
 /// Values for Router methods (Get, Post, Put, Delete, etc)
 ///
 enum RouterMethod :Int {
-<<<<<<< HEAD
-
-    case All, Get, Post, Put, Head, Delete, Options, Trace, Copy, Lock, MkCol, Move, Purge, PropFind, PropPatch, Unlock, Report, MkActivity, Checkout, Merge, MSearch, Notify, Subscribe, Unsubscribe, Patch, Search, Connect, Unknown
-
-
-=======
     
     case All, Get, Post, Put, Head, Delete, Options, Trace, Copy, Lock, MkCol, Move, Purge, PropFind, PropPatch, Unlock, Report, MkActivity, Checkout, Merge, MSearch, Notify, Subscribe, Unsubscribe, Patch, Search, Connect, Error, Unknown
     
-    
->>>>>>> e2b2a11b
     init(string: String) {
         switch string.lowercaseString {
             case "all":
