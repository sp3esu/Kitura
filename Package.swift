// swift-tools-version:5.0

/**
 * Copyright IBM Corporation 2016-2019
 *
 * Licensed under the Apache License, Version 2.0 (the "License");
 * you may not use this file except in compliance with the License.
 * You may obtain a copy of the License at
 *
 * http://www.apache.org/licenses/LICENSE-2.0
 *
 * Unless required by applicable law or agreed to in writing, software
 * distributed under the License is distributed on an "AS IS" BASIS,
 * WITHOUT WARRANTIES OR CONDITIONS OF ANY KIND, either express or implied.
 * See the License for the specific language governing permissions and
 * limitations under the License.
 **/

import PackageDescription
import Foundation

var kituraNetPackage: Package.Dependency

if ProcessInfo.processInfo.environment["KITURA_NIO"] != nil {
    kituraNetPackage = .package(url: "https://github.com/IBM-Swift/Kitura-NIO.git", from: "2.1.0")
} else {
<<<<<<< HEAD
    kituraNetPackage = .package(url: "https://github.com/IBM-Swift/Kitura-net.git", .branch("requestLimit"))
=======
    kituraNetPackage = .package(url: "https://github.com/IBM-Swift/Kitura-net.git", from: "2.3.0")
>>>>>>> 788b4ece
}

let package = Package(
    name: "Kitura",
    products: [
        .library(
            name: "Kitura",
            targets: ["Kitura"]
        )
    ],
    dependencies: [
        .package(url: "https://github.com/IBM-Swift/LoggerAPI.git", from: "1.9.0"),
        .package(url: "https://github.com/apple/swift-log.git", Version("0.0.0") ..< Version("2.0.0")),
        kituraNetPackage,
        .package(url: "https://github.com/IBM-Swift/Kitura-TemplateEngine.git", from: "2.0.0"),
        .package(url: "https://github.com/IBM-Swift/KituraContracts.git", from: "1.0.0"),
        .package(url: "https://github.com/IBM-Swift/TypeDecoder.git", from: "1.3.0"),
    ],
    targets: [
        .target(
            name: "Kitura",
            dependencies: ["KituraNet", "KituraTemplateEngine", "KituraContracts", "TypeDecoder", "LoggerAPI", "Logging"]
        ),
        .testTarget(
            name: "KituraTests",
            dependencies: ["Kitura", "KituraContracts", "TypeDecoder", "LoggerAPI"]
        )
    ]
)<|MERGE_RESOLUTION|>--- conflicted
+++ resolved
@@ -24,11 +24,7 @@
 if ProcessInfo.processInfo.environment["KITURA_NIO"] != nil {
     kituraNetPackage = .package(url: "https://github.com/IBM-Swift/Kitura-NIO.git", from: "2.1.0")
 } else {
-<<<<<<< HEAD
     kituraNetPackage = .package(url: "https://github.com/IBM-Swift/Kitura-net.git", .branch("requestLimit"))
-=======
-    kituraNetPackage = .package(url: "https://github.com/IBM-Swift/Kitura-net.git", from: "2.3.0")
->>>>>>> 788b4ece
 }
 
 let package = Package(
