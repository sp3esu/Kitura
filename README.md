![Kitura](https://raw.githubusercontent.com/IBM-Swift/Kitura/master/Documentation/KituraLogo.png)

**A Swift Web Framework and HTTP Server**

[![Build Status - Master](https://travis-ci.org/IBM-Swift/Kitura.svg?branch=master)](https://travis-ci.org/IBM-Swift/Kitura)
[![Build Status - Develop](https://travis-ci.org/IBM-Swift/Kitura.svg?branch=develop)](https://travis-ci.org/IBM-Swift/Kitura)
![Mac OS X](https://img.shields.io/badge/os-Mac%20OS%20X-green.svg?style=flat)
![Linux](https://img.shields.io/badge/os-linux-green.svg?style=flat)
![Apache 2](https://img.shields.io/badge/license-Apache2-blue.svg?style=flat)
[![Join the chat at https://gitter.im/IBM-Swift/Kitura](https://badges.gitter.im/IBM-Swift/Kitura.svg)](https://gitter.im/IBM-Swift/Kitura?utm_source=badge&utm_medium=badge&utm_campaign=pr-badge&utm_content=badge)

## Summary

Kitura is a web framework and web server that is created for web services written in Swift.

## Table of Contents
* [Summary](#summary)
* [Features](#features)
* [Swift version](#swift-version)
* [Installation (Docker development environment)](#installation-docker-development-environment)
* [Installation (Vagrant development environment)](#installation-vagrant-development-environment)
* [Installation (OS X)](#installation-os-x)
* [Installation (Linux, Apt-based)](#installation-linux-apt-based)
* [Developing Kitura applications](#developing-kitura-applications)
* [Kitura Wiki](#kitura-wiki)
* [Developing Kitura](#developing-kitura)
* [License](#license)

## Features:

- URL routing (GET, POST, PUT, DELETE)
- URL parameters
- Static file serving
- JSON parsing
- Pluggable middleware

## Swift version
The latest version of Kitura works with the DEVELOPMENT-SNAPSHOT-2016-04-25-a version of the Swift binaries. You can download this version of the Swift binaries by following this [link](https://swift.org/download/). Compatibility with other Swift versions is not guaranteed.

## Installation (Docker development environment)

1. Install [Docker](https://docs.docker.com/engine/installation/) on your development system and start a Docker session/terminal.

2. From the Docker session, pull down the [kitura-ubuntu](https://hub.docker.com/r/ibmcom/kitura-ubuntu/) image from Docker Hub:

  `docker pull ibmcom/kitura-ubuntu:latest`

3. Create a Docker container using the `kitura-ubuntu` image you just downloaded:

  `docker run -i -t ibmcom/kitura-ubuntu:latest /bin/bash`

4. From within the Docker container, execute the `clone_build_test_kitura.sh` script to build Kitura and execute the test cases:

  `/root/clone_build_test_kitura.sh`

  The last output line from executing the `clone_build_test_kitura.sh` script should be similar to:

  `>> Finished execution of tests for Kitura (see above for results).`

5. You can now run the KituraSample executable inside the Docker container:

  `/root/start_kitura_sample.sh`

  You should see a message that says "Listening on port 8090".

## Installation (Vagrant development environment)

1. Install [VirtualBox](https://www.virtualbox.org/wiki/Downloads).

2. Install [Vagrant](https://www.vagrantup.com/downloads.html).

3. From the root of the Kitura folder containing the `vagrantfile`, create and configure a guest machine:

 `vagrant up`

4. SSH into the Vagrant machine:

 `vagrant ssh`

5. As needed for development, edit the `vagrantfile` to setup [Synced Folders](https://www.vagrantup.com/docs/synced-folders/basic_usage.html) to share files between your host and guest machine.

6. Now you are ready to develop your first Kitura App. Check [Kitura Sample](https://github.com/IBM-Swift/Kitura-Sample) or see [Developing Kitura applications](#developing-kitura-applications).

## Installation (OS X)

1. Install [Homebrew](http://brew.sh/) (if you don't already have it installed):

 `ruby -e "$(curl -fsSL https://raw.githubusercontent.com/Homebrew/install/master/install)"`

2. Install the necessary dependencies:

 `brew install curl`

3. Download and install the [supported Swift compiler](#swift-version).

 During installation if you are using the package installer make sure to select "all users" for the installation path in order for the correct toolchain version to be available for use with the terminal.

 After installation, make sure you update your PATH environment variable as described in the installation instructions (e.g. export PATH=/Library/Developer/Toolchains/swift-latest.xctoolchain/usr/bin:$PATH)

4. Now you are ready to develop your first Kitura App. Check [Kitura Sample](https://github.com/IBM-Swift/Kitura-Sample) or see [Developing Kitura applications](#developing-kitura-applications).

## Installation (Linux, Apt-based)

1. Install the following system linux libraries:

 `sudo apt-get install autoconf libtool libkqueue-dev libkqueue0 libcurl4-openssl-dev libbsd-dev`

2. Install the [supported Swift compiler](#swift-version) for Linux.

 Follow the instructions provided on that page. After installing it (i.e. uncompressing the tar file), make sure you update your PATH environment variable so that it includes the extracted tools: `export PATH=/<path to uncompress tar contents>/usr/bin:$PATH`. To update the PATH env variable, you can update your [.bashrc file](http://www.joshstaiger.org/archives/2005/07/bash_profile_vs.html).

3. Clone, build and install the libdispatch library.
The complete instructions for building and installing this library are  [here](https://github.com/apple/swift-corelibs-libdispatch/blob/experimental/foundation/INSTALL), though, all you need to do is just this
 `git clone -b experimental/foundation https://github.com/apple/swift-corelibs-libdispatch.git && cd swift-corelibs-libdispatch && git submodule init && git submodule update && sh ./autogen.sh && ./configure --with-swift-toolchain=<path-to-swift>/usr --prefix=<path-to-swift>/usr && make && make install`

4. Now you are ready to develop your first Kitura App. Check [Kitura Sample](https://github.com/IBM-Swift/Kitura-Sample) or see [Developing Kitura applications](#developing-kitura-applications).

## Developing Kitura applications
Let's develop our first Kitura Web Application written in Swift!

1. First we create a new project directory

  ```bash
  mkdir myFirstProject
  ```

2. Next we initialize this project as a new Swift package project

  ```bash
  cd myFirstProject
  swift build --init
  ```

  Now your directory structure under myFirstProject should look like this:
  <pre>
  myFirstProject
  ├── Package.swift
  ├── Sources
  │   └── main.swift
  └── Tests
      └── <i>empty</i>
  </pre>

  Note: For more information on the Swift Package Manager, go [here](https://swift.org/package-manager)

3. Now we add Kitura as a dependency for your project (Package.swift):

  ```swift
  import PackageDescription

  let package = Package(
      name: "myFirstProject",
      dependencies: [
<<<<<<< HEAD
          .Package(url: "https://github.com/IBM-Swift/Kitura.git", majorVersion: 0, minor: 10)
=======
          .Package(url: "https://github.com/IBM-Swift/Kitura.git", majorVersion: 0, minor: 11)
>>>>>>> 30808680
      ])
  ```

4. Import the modules in your code (Sources/main.swift):

  ```swift
  import Kitura
  import KituraNet
  import KituraSys
  ```
5. Add a router and a path:

  ```swift
  let router = Router()

  router.get("/") {
  request, response, next in
      response.send("Hello, World!")
      next()
  }
  ```

6. Create and start a HTTPServer:

  ```swift
  let server = HttpServer.listen(port: 8090, delegate: router)
  Server.run()
  ```

7. Sources/main.swift file should now look like this:

  ```swift
  import Kitura
  import KituraNet
  import KituraSys

  let router = Router()

  router.get("/") {
  request, response, next in
      response.send("Hello, World!")
      next()
  }

  let server = HttpServer.listen(port: 8090, delegate: router)
  Server.run()
  ```

8. Compile your application:

  - Mac OS X: `swift build`
  - Linux:  `swift build -Xcc -fblocks -Xlinker -rpath -Xlinker .build/debug`

  Or copy [Makefile and build scripts](https://github.com/IBM-Swift/Kitura-Build/blob/master/build) to your project directory and run `make build`. You may want to customize this Makefile and use it for building, testing and running your application. For example, you can clean your build directory, refetch all the dependencies, build, test and run your application by running `make clean refetch test run`.

9. Now run your new web application:

  ```
  .build/debug/myFirstProject
  ```

10. Open your browser at [http://localhost:8090](http://localhost:8090)

## Kitura Wiki
Feel free to visit our [Wiki](https://github.com/IBM-Swift/Kitura/wiki) for our roadmap and some tutorials.

## Developing Kitura

<<<<<<< HEAD
1. Clone this repository, `master` branch
  `git clone -b master https://github.com/IBM-Swift/Kitura`
=======
1. Clone this repository, `git clone -b develop https://github.com/IBM-Swift/Kitura`
>>>>>>> 30808680
2. Build and run tests
  `make test`

 ### Notes
 * Homebrew by default installs libraries to `/usr/local`, if yours is different, change the path to find the curl library, in `Kitura-Build/build/Makefile`:

   ```Makefile
   SWIFTC_FLAGS = -Xswiftc -I/usr/local/include
   LINKER_FLAGS = -Xlinker -L/usr/local/lib
   ```

You can find info on contributing to Kitura in our [contributing guidelines](.github/CONTRIBUTING.md).

## License

This library is licensed under Apache 2.0. Full license text is available in [LICENSE](LICENSE.txt).<|MERGE_RESOLUTION|>--- conflicted
+++ resolved
@@ -151,11 +151,7 @@
   let package = Package(
       name: "myFirstProject",
       dependencies: [
-<<<<<<< HEAD
-          .Package(url: "https://github.com/IBM-Swift/Kitura.git", majorVersion: 0, minor: 10)
-=======
-          .Package(url: "https://github.com/IBM-Swift/Kitura.git", majorVersion: 0, minor: 11)
->>>>>>> 30808680
+          .Package(url: "https://github.com/IBM-Swift/Kitura.git", majorVersion: 0, minor: 12)
       ])
   ```
 
@@ -224,12 +220,8 @@
 
 ## Developing Kitura
 
-<<<<<<< HEAD
 1. Clone this repository, `master` branch
   `git clone -b master https://github.com/IBM-Swift/Kitura`
-=======
-1. Clone this repository, `git clone -b develop https://github.com/IBM-Swift/Kitura`
->>>>>>> 30808680
 2. Build and run tests
   `make test`
 
