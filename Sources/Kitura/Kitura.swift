--- conflicted
+++ resolved
@@ -301,9 +301,9 @@
 
     typealias Port = Int
     internal static let serverLock = NSLock()
-<<<<<<< HEAD
-    internal private(set) static var httpServersAndPorts = [(server: HTTPServer, port: Port)]()
-    internal private(set) static var fastCGIServersAndPorts = [(server: FastCGIServer, port: Port)]()
+    internal private(set) static var httpServersAndPorts = [(server: HTTPServer, port: Port, address: String?)]()
+    internal private(set) static var httpServersAndUnixSocketPaths = [(server: HTTPServer, socketPath: String)]()
+    internal private(set) static var fastCGIServersAndPorts = [(server: FastCGIServer, port: Port, address: String?)]()
 }
 
 // MARK: ServerOptions
@@ -331,9 +331,3 @@
  ```
  */
 public typealias ServerOptions = KituraNet.ServerOptions
-=======
-    internal private(set) static var httpServersAndPorts = [(server: HTTPServer, port: Port, address: String?)]()
-    internal private(set) static var httpServersAndUnixSocketPaths = [(server: HTTPServer, socketPath: String)]()
-    internal private(set) static var fastCGIServersAndPorts = [(server: FastCGIServer, port: Port, address: String?)]()
-}
->>>>>>> 788b4ece
